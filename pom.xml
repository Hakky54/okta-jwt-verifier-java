--- conflicted
+++ resolved
@@ -25,11 +25,7 @@
 
     <groupId>com.okta.jwt</groupId>
     <artifactId>okta-jwt-verifier-parent</artifactId>
-<<<<<<< HEAD
     <version>0.5.0-SNAPSHOT</version>
-=======
-    <version>0.4.2-SNAPSHOT</version>
->>>>>>> 48eb81b9
     <name>Okta JWT Verifier :: Parent</name>
     <packaging>pom</packaging>
 
@@ -62,29 +58,17 @@
             <dependency>
                 <groupId>com.okta.jwt</groupId>
                 <artifactId>okta-jwt-verifier</artifactId>
-<<<<<<< HEAD
                 <version>0.5.0-SNAPSHOT</version>
-=======
-                <version>0.4.2-SNAPSHOT</version>
->>>>>>> 48eb81b9
             </dependency>
             <dependency>
                 <groupId>com.okta.jwt</groupId>
                 <artifactId>okta-jwt-verifier-impl</artifactId>
-<<<<<<< HEAD
                 <version>0.5.0-SNAPSHOT</version>
-=======
-                <version>0.4.2-SNAPSHOT</version>
->>>>>>> 48eb81b9
             </dependency>
             <dependency>
                 <groupId>com.okta.jwt</groupId>
                 <artifactId>okta-jwt-verifier-integration-tests</artifactId>
-<<<<<<< HEAD
                 <version>0.5.0-SNAPSHOT</version>
-=======
-                <version>0.4.2-SNAPSHOT</version>
->>>>>>> 48eb81b9
             </dependency>
 
             <dependency>
