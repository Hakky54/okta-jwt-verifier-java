--- conflicted
+++ resolved
@@ -75,23 +75,6 @@
             <groupId>io.jsonwebtoken</groupId>
             <artifactId>jjwt-jackson</artifactId>
             <version>${jjwt.version}</version>
-<<<<<<< HEAD
-=======
-            <scope>runtime</scope>
-        </dependency>
-
-        <dependency>
-            <groupId>com.fasterxml.jackson.core</groupId>
-            <artifactId>jackson-annotations</artifactId>
-        </dependency>
-        <dependency>
-            <groupId>com.fasterxml.jackson.core</groupId>
-            <artifactId>jackson-databind</artifactId>
-        </dependency>
-        <dependency>
-            <groupId>com.squareup.okhttp3</groupId>
-            <artifactId>okhttp</artifactId>
->>>>>>> 77ac2daa
         </dependency>
 
         <!-- test deps -->
